//!
//! The nexus is one of core components, next to the target services. With
//! the nexus a developer is able to construct a per application volume
//! optimized for the perceived intent. For example, depending on
//! application needs synchronous mirroring may be required.

use crate::nexus_uri::bdev_destroy;
use std::{
    fmt::{Display, Formatter},
    os::raw::c_void,
};

use futures::channel::oneshot;
use nix::errno::Errno;
use serde::Serialize;
use snafu::{ResultExt, Snafu};
use spdk_sys::{
    spdk_bdev,
    spdk_bdev_desc,
    spdk_bdev_io,
    spdk_bdev_io_get_buf,
    spdk_bdev_readv_blocks,
    spdk_bdev_register,
    spdk_bdev_unmap_blocks,
    spdk_bdev_unregister,
    spdk_bdev_writev_blocks,
    spdk_io_channel,
    spdk_io_device_register,
    spdk_io_device_unregister,
};
use tonic::{Code as GrpcCode, Status};

use rpc::mayastor::{RebuildProgressReply, RebuildStateReply};

use crate::{
    bdev::{
        nexus,
        nexus::{
            instances,
            nexus_channel::{DREvent, NexusChannel, NexusChannelInner},
            nexus_child::{ChildError, ChildState, NexusChild},
            nexus_io::{io_status, Bio},
            nexus_label::LabelError,
            nexus_nbd::{Disk, NbdError},
        },
    },
    core::{Bdev, DmaBuf, DmaError},
    ffihelper::errno_result_from_i32,
    jsonrpc::{Code, RpcErrorCode},
    nexus_uri::BdevCreateDestroy,
    rebuild::{RebuildError, RebuildTask},
};

/// Common errors for nexus basic operations and child operations
/// which are part of nexus object.
#[derive(Debug, Snafu)]
#[snafu(visibility = "pub(crate)")]
pub enum Error {
    #[snafu(display("Nexus {} does not exist", name))]
    NexusNotFound { name: String },
    #[snafu(display("Invalid nexus uuid \"{}\"", uuid))]
    InvalidUuid { uuid: String },
    #[snafu(display("Invalid encryption key"))]
    InvalidKey {},
    #[snafu(display("Failed to create crypto bdev for nexus {}", name))]
    CreateCryptoBdev { source: Errno, name: String },
    #[snafu(display("Failed to destroy crypto bdev for nexus {}", name))]
    DestroyCryptoBdev { source: Errno, name: String },
    #[snafu(display("The nexus {} has been already shared", name))]
    AlreadyShared { name: String },
    #[snafu(display("The nexus {} has not been shared", name))]
    NotShared { name: String },
    #[snafu(display("Failed to share nexus {}", name))]
    ShareNexus { source: NbdError, name: String },
    #[snafu(display("Failed to allocate label of nexus {}", name))]
    AllocLabel { source: DmaError, name: String },
    #[snafu(display("Failed to write label of nexus {}", name))]
    WriteLabel { source: LabelError, name: String },
    #[snafu(display("Failed to read label from a child of nexus {}", name))]
    ReadLabel { source: ChildError, name: String },
    #[snafu(display("Labels of the nexus {} are not the same", name))]
    CheckLabels { name: String },
    #[snafu(display("Failed to write protective MBR of nexus {}", name))]
    WritePmbr { source: LabelError, name: String },
    #[snafu(display("Failed to register IO device nexus {}", name))]
    RegisterNexus { source: Errno, name: String },
    #[snafu(display("Failed to create child of nexus {}", name))]
    CreateChild {
        source: BdevCreateDestroy,
        name: String,
    },
    #[snafu(display("Deferring open because nexus {} is incomplete", name))]
    NexusIncomplete { name: String },
    #[snafu(display("Children of nexus {} have mixed block sizes", name))]
    MixedBlockSizes { name: String },
    #[snafu(display(
        "Child {} of nexus {} has incompatible size or block size",
        child,
        name
    ))]
    ChildGeometry { child: String, name: String },
    #[snafu(display("Child {} of nexus {} cannot be found", child, name))]
    ChildMissing { child: String, name: String },
    #[snafu(display("Failed to open child {} of nexus {}", child, name))]
    OpenChild {
        source: ChildError,
        child: String,
        name: String,
    },
    #[snafu(display(
        "Cannot delete the last child {} of nexus {}",
        child,
        name
    ))]
    DestroyLastChild { child: String, name: String },
    #[snafu(display("Failed to destroy child {} of nexus {}", child, name))]
    DestroyChild {
        source: BdevCreateDestroy,
        child: String,
        name: String,
    },
    #[snafu(display("Child {} of nexus {} not found", child, name))]
    ChildNotFound { child: String, name: String },
    #[snafu(display("Child {} of nexus {} is not closed", child, name))]
    ChildNotClosed { child: String, name: String },
<<<<<<< HEAD
    #[snafu(display("Failed to create nexus {}", name))]
    NexusCreate { name: String },
=======
    #[snafu(display("Open Child of nexus {} not found", name))]
    OpenChildNotFound { name: String },
    #[snafu(display(
        "Failed to start rebuilding child {} of nexus {}",
        child,
        name
    ))]
    StartRebuild {
        source: RebuildError,
        child: String,
        name: String,
    },
    #[snafu(display(
        "Failed to complete rebuild of child {} of nexus {}, reason: {}",
        child,
        name,
        reason,
    ))]
    CompleteRebuild {
        child: String,
        name: String,
        reason: String,
    },
>>>>>>> dbb30759
}

impl RpcErrorCode for Error {
    fn rpc_error_code(&self) -> Code {
        match self {
            Error::NexusNotFound {
                ..
            } => Code::NotFound,
            Error::InvalidUuid {
                ..
            } => Code::InvalidParams,
            Error::InvalidKey {
                ..
            } => Code::InvalidParams,
            Error::AlreadyShared {
                ..
            } => Code::InvalidParams,
            Error::NotShared {
                ..
            } => Code::InvalidParams,
            Error::CreateChild {
                ..
            } => Code::InvalidParams,
            Error::MixedBlockSizes {
                ..
            } => Code::InvalidParams,
            Error::ChildGeometry {
                ..
            } => Code::InvalidParams,
            Error::OpenChild {
                ..
            } => Code::InvalidParams,
            Error::DestroyLastChild {
                ..
            } => Code::InvalidParams,
            Error::ChildNotFound {
                ..
            } => Code::NotFound,
            _ => Code::InternalError,
        }
    }
}

impl From<Error> for tonic::Status {
    fn from(e: Error) -> Self {
        match e {
            Error::NexusNotFound {
                ..
            } => Status::not_found(e.to_string()),
            e => Status::new(GrpcCode::Internal, e.to_string()),
        }
    }
}

pub(crate) static NEXUS_PRODUCT_ID: &str = "Nexus CAS Driver v0.0.1";

/// The main nexus structure
#[derive(Debug)]
pub struct Nexus {
    /// Name of the Nexus instance
    pub(crate) name: String,
    /// the requested size of the nexus, children are allowed to be larger
    pub(crate) size: u64,
    /// number of children part of this nexus
    pub(crate) child_count: u32,
    /// vector of children
    pub children: Vec<NexusChild>,
    /// inner bdev
    pub(crate) bdev: Bdev,
    /// raw pointer to bdev (to destruct it later using Box::from_raw())
    bdev_raw: *mut spdk_bdev,
    /// represents the current state of the Nexus
    pub(crate) state: NexusState,
    /// Dynamic Reconfigure event
    pub dr_complete_notify: Option<oneshot::Sender<i32>>,
    /// the offset in num blocks where the data partition starts
    pub data_ent_offset: u64,
    /// nbd device which the nexus is exposed through
    pub(crate) nbd_disk: Option<Disk>,
    /// the handle to be used when sharing the nexus, this allows for the bdev
    /// to be shared with vbdevs on top
    pub(crate) share_handle: Option<String>,
    /// vector of rebuild tasks
    pub rebuilds: Vec<RebuildTask>,
}

unsafe impl core::marker::Sync for Nexus {}
unsafe impl core::marker::Send for Nexus {}

#[derive(Debug, Serialize, Clone, Copy, PartialEq, PartialOrd)]
pub enum NexusState {
    /// nexus created but no children attached
    Init,
    /// closed
    Closed,
    /// Online
    Online,
    /// The nexus cannot perform any IO operation
    Faulted,
    /// Degraded, one or more child is missing but IO can still flow
    Degraded,
    /// mule is moving blocks from A to B which is typical for an animal like
    /// this
    Remuling,
}

impl ToString for NexusState {
    fn to_string(&self) -> String {
        match *self {
            NexusState::Init => "init",
            NexusState::Online => "online",
            NexusState::Faulted => "faulted",
            NexusState::Degraded => "degraded",
            NexusState::Closed => "closed",
            NexusState::Remuling => "remuling",
        }
        .parse()
        .unwrap()
    }
}

impl Drop for Nexus {
    fn drop(&mut self) {
        unsafe {
            let b: Box<spdk_bdev> = Box::from_raw(self.bdev_raw);
            let _ = std::ffi::CString::from_raw(b.name);
            let _ = std::ffi::CString::from_raw(b.product_name);
        }
    }
}

impl Nexus {
    /// create a new nexus instance with optionally directly attaching
    /// children to it.
    pub fn new(
        name: &str,
        size: u64,
        uuid: Option<&str>,
        child_bdevs: Option<&[String]>,
    ) -> Box<Self> {
        let mut b = Box::new(spdk_bdev::default());
        b.name = c_str!(name);
        b.product_name = c_str!(NEXUS_PRODUCT_ID);
        b.fn_table = nexus::fn_table().unwrap();
        b.module = nexus::module().unwrap();
        b.blocklen = 0;
        b.blockcnt = 0;
        b.required_alignment = 9;

        let mut n = Box::new(Nexus {
            name: name.to_string(),
            child_count: 0,
            children: Vec::new(),
            bdev: Bdev::from(&*b as *const _ as *mut spdk_bdev),
            state: NexusState::Init,
            bdev_raw: Box::into_raw(b),
            dr_complete_notify: None,
            data_ent_offset: 0,
            nbd_disk: None,
            share_handle: None,
            size,
            rebuilds: Vec::new(),
        });

        n.bdev.set_uuid(match uuid {
            Some(uuid) => Some(uuid.to_string()),
            None => None,
        });

        if let Some(child_bdevs) = child_bdevs {
            n.register_children(child_bdevs);
        }

        // store a reference to the Self in the bdev structure.
        unsafe {
            (*n.bdev.as_ptr()).ctxt = n.as_ref() as *const _ as *mut c_void;
        }
        n
    }

    /// set the state of the nexus
    pub(crate) fn set_state(&mut self, state: NexusState) -> NexusState {
        debug!(
            "{} Transitioned state from {:?} to {:?}",
            self.name, self.state, state
        );
        self.state = state;
        state
    }
    /// returns the size in bytes of the nexus instance
    pub fn size(&self) -> u64 {
        u64::from(self.bdev.block_len()) * self.bdev.num_blocks()
    }

    /// reconfigure the child event handler
    pub(crate) async fn reconfigure(&mut self, event: DREvent) {
        let (s, r) = oneshot::channel::<i32>();
        assert!(self.dr_complete_notify.is_none());
        self.dr_complete_notify = Some(s);

        info!(
            "{}: Dynamic reconfiguration event: {:?} started",
            self.name, event
        );

        NexusChannel::reconfigure(self.as_ptr(), &event);

        let result = r.await.expect("Reconfigure notify failure");

        info!(
            "{}: Dynamic reconfiguration event: {:?} completed {}",
            self.name, event, result
        );
    }

    /// Opens the Nexus instance for IO
    pub async fn open(&mut self) -> Result<(), Error> {
        debug!("Opening nexus {}", self.name);

        self.try_open_children()?;
        self.sync_labels().await?;
        self.register()
    }

    pub async fn sync_labels(&mut self) -> Result<(), Error> {
        if let Ok(label) = self.update_child_labels().await {
            // now register the bdev but update its size first to
            // ensure we adhere to the partitions

            // When the GUID does not match the given UUID it means
            // that the PVC has been recreated, in such a
            // case we should consider updating the labels

            info!("{}: {} ", self.name, label);
            self.data_ent_offset = label.offset();
            self.bdev.set_block_count(label.get_block_count());
        } else {
            // one or more children do not have, or have an invalid gpt label.
            // Recalculate what the header should have been and
            // write them out

            info!(
                "{}: Child label(s) mismatch or absent, applying new label(s)",
                self.name
            );

            let mut label = self.generate_label();
            self.data_ent_offset = label.offset();
            self.bdev.set_block_count(label.get_block_count());

            let blk_size = self.bdev.block_len();
            let mut buf = DmaBuf::new(
                (blk_size * (((1 << 14) / blk_size) + 1)) as usize,
                self.bdev.alignment(),
            )
            .context(AllocLabel {
                name: self.name.clone(),
            })?;

            self.write_label(&mut buf, &mut label, true).await.context(
                WriteLabel {
                    name: self.name.clone(),
                },
            )?;
            self.write_label(&mut buf, &mut label, false)
                .await
                .context(WriteLabel {
                    name: self.name.clone(),
                })?;
            info!("{}: {} ", self.name, label);

            self.write_pmbr().await.context(WritePmbr {
                name: self.name.clone(),
            })?;
        }

        Ok(())
    }

    /// close the nexus and any children that are open
    pub(crate) fn destruct(&mut self) -> NexusState {
        // a closed operation might already be in progress calling unregister
        // will trip an assertion within the external libraries
        if self.state == NexusState::Closed {
            trace!("{}: already closed", self.name);
            return self.state;
        }

        trace!("{}: closing, from state: {:?} ", self.name, self.state);
        self.children
            .iter_mut()
            .map(|c| {
                if c.state == ChildState::Open || c.state == ChildState::Faulted
                {
                    c.close();
                }
            })
            .for_each(drop);

        unsafe {
            spdk_io_device_unregister(self.as_ptr(), None);
        }

        trace!("{}: closed", self.name);
        self.set_state(NexusState::Closed)
    }

    /// Destroy the nexus
    pub async fn destroy(&mut self) -> Result<(), Error> {
        // used to synchronize the destroy call
        extern "C" fn nexus_destroy_cb(arg: *mut c_void, rc: i32) {
            let s = unsafe { Box::from_raw(arg as *mut oneshot::Sender<bool>) };

            if rc == 0 {
                let _ = s.send(true);
            } else {
                error!("failed to destroy nexus {}", rc);
                let _ = s.send(false);
            }
        }

        let _ = self.unshare().await;
        assert_eq!(self.share_handle, None);

        for child in self.children.iter_mut() {
            let _ = child.close();
            info!("Destroying child bdev {}", child.name);

            let r = child.destroy().await;
            if r.is_err() {
                error!("Failed to destroy child {}", child.name);
            }
        }

        info!("Destroying nexus {}", self.name);

        let (s, r) = oneshot::channel::<bool>();

        unsafe {
            // This will trigger a callback to destruct() in the fn_table.
            spdk_bdev_unregister(
                self.bdev.as_ptr(),
                Some(nexus_destroy_cb),
                Box::into_raw(Box::new(s)) as *mut _,
            );
        }

        if !r.await.unwrap() {
            // TODO FIXME
            Err(Error::InvalidKey {})
        } else {
            Ok(())
        }
    }

    /// register the bdev with SPDK and set the callbacks for io channel
    /// creation. Once this function is called, the device is visible and can
    /// be used for IO.
    pub(crate) fn register(&mut self) -> Result<(), Error> {
        assert_eq!(self.state, NexusState::Init);

        unsafe {
            spdk_io_device_register(
                self.as_ptr(),
                Some(NexusChannel::create),
                Some(NexusChannel::destroy),
                std::mem::size_of::<NexusChannel>() as u32,
                (*self.bdev.as_ptr()).name,
            );
        }

        debug!("{}: IO device registered at {:p}", self.name, self.as_ptr());

        let errno = unsafe { spdk_bdev_register(self.bdev.as_ptr()) };

        match errno_result_from_i32((), errno) {
            Ok(_) => {
                self.set_state(NexusState::Online);
                Ok(())
            }
            Err(err) => {
                unsafe {
                    spdk_io_device_unregister(self.as_ptr(), None);
                }
                self.children.iter_mut().map(|c| c.close()).for_each(drop);
                self.set_state(NexusState::Faulted);
                Err(err).context(RegisterNexus {
                    name: self.name.clone(),
                })
            }
        }
    }

    /// takes self and converts into a raw pointer
    pub(crate) fn as_ptr(&self) -> *mut c_void {
        self as *const _ as *mut _
    }

    /// takes a raw pointer and casts it to Self
    pub(crate) unsafe fn from_raw<'a>(n: *mut c_void) -> &'a mut Self {
        &mut *(n as *mut Nexus)
    }

    /// determine if any of the children do not support the requested
    /// io type. Brake the loop on first occurrence.
    /// TODO: optionally add this check during nexus creation
    pub fn io_is_supported(&self, io_type: u32) -> bool {
        self.children
            .iter()
            .filter_map(|e| e.bdev.as_ref())
            .any(|b| b.io_type_supported(io_type))
    }

    /// main IO completion routine
    unsafe extern "C" fn io_completion(
        child_io: *mut spdk_bdev_io,
        success: bool,
        parent_io: *mut c_void,
    ) {
        let mut pio = Bio(parent_io as *mut _);

        // if any child IO has failed record this within the io context
        if !success {
            trace!(
                "child IO {:?} ({}) of parent {:?} failed",
                Bio(child_io),
                (*child_io).type_,
                pio
            );

            pio.ctx_as_mut_ref().status = io_status::FAILED;
        }
        pio.assess();
        // always free the child IO
        Bio::io_free(child_io);
    }

    /// callback when the IO has buffer associated with itself
    extern "C" fn nexus_get_buf_cb(
        ch: *mut spdk_io_channel,
        io: *mut spdk_bdev_io,
        success: bool,
    ) {
        if !success {
            let bio = Bio(io);
            let nexus = bio.nexus_as_ref();
            warn!("{}: Failed to get io buffer for io {:?}", nexus.name, bio);
        }

        let ch = NexusChannel::inner_from_channel(ch);
        let (desc, ch) = ch.ch[ch.previous].io_tuple();
        let ret = Self::readv_impl(io, desc, ch);
        if ret != 0 {
            let bio = Bio(io);
            let nexus = bio.nexus_as_ref();
            error!("{}: Failed to submit IO {:?}", nexus.name, bio);
        }
    }

    /// read vectored io from the underlying children.
    pub(crate) fn readv(
        &self,
        pio: *mut spdk_bdev_io,
        channels: &mut NexusChannelInner,
    ) {
        let mut io = Bio(pio);

        // we use RR to read from the children also, set that we only need
        // to read from one child before we complete the IO to the callee.
        io.ctx_as_mut_ref().in_flight = 1;

        let child = channels.child_select();

        // if there is no buffer space for us allocated within the request
        // allocate it now, taking care of proper alignment
        if io.need_buf() {
            unsafe {
                spdk_bdev_io_get_buf(
                    pio,
                    Some(Self::nexus_get_buf_cb),
                    io.num_blocks() * io.block_len(),
                )
            }
            return;
        }

        let (desc, ch) = channels.ch[child].io_tuple();

        let ret = Self::readv_impl(pio, desc, ch);

        if ret != 0 {
            error!(
                "{}: Failed to submit dispatched IO {:p}",
                io.nexus_as_ref().name,
                pio
            );

            io.fail();
        }
    }

    /// do the actual read
    fn readv_impl(
        pio: *mut spdk_bdev_io,
        desc: *mut spdk_bdev_desc,
        ch: *mut spdk_io_channel,
    ) -> i32 {
        let io = Bio(pio);
        let nexus = io.nexus_as_ref();
        unsafe {
            spdk_bdev_readv_blocks(
                desc,
                ch,
                io.iovs(),
                io.iov_count(),
                io.offset() + nexus.data_ent_offset,
                io.num_blocks(),
                Some(Self::io_completion),
                pio as *mut _,
            )
        }
    }

    /// write vectored IO to the underlying children.
    pub(crate) fn writev(
        &self,
        pio: *mut spdk_bdev_io,
        channels: &NexusChannelInner,
    ) {
        let mut io = Bio(pio);
        // in case of writes, we want to write to all underlying children
        io.ctx_as_mut_ref().in_flight = channels.ch.len() as i8;
        let results = channels
            .ch
            .iter()
            .map(|c| unsafe {
                let (b, c) = c.io_tuple();
                spdk_bdev_writev_blocks(
                    b,
                    c,
                    io.iovs(),
                    io.iov_count(),
                    io.offset() + io.nexus_as_ref().data_ent_offset,
                    io.num_blocks(),
                    Some(Self::io_completion),
                    pio as *mut _,
                )
            })
            .collect::<Vec<_>>();

        // if any of the children failed to dispatch
        if results.iter().any(|r| *r != 0) {
            error!(
                "{}: Failed to submit dispatched IO {:?}",
                io.nexus_as_ref().name,
                pio
            );
        }
    }

    pub(crate) fn unmap(
        &self,
        pio: *mut spdk_bdev_io,
        channels: &NexusChannelInner,
    ) {
        let mut io = Bio(pio);
        io.ctx_as_mut_ref().in_flight = channels.ch.len() as i8;
        let results = channels
            .ch
            .iter()
            .map(|c| unsafe {
                let (b, c) = c.io_tuple();
                spdk_bdev_unmap_blocks(
                    b,
                    c,
                    io.offset() + io.nexus_as_ref().data_ent_offset,
                    io.num_blocks(),
                    Some(Self::io_completion),
                    pio as *mut _,
                )
            })
            .collect::<Vec<_>>();

        if results.iter().any(|r| *r != 0) {
            error!(
                "{}: Failed to submit dispatched IO {:?}",
                io.nexus_as_ref().name,
                pio
            );
        }
    }

    /// returns the current status of the nexus
    pub fn status(&self) -> NexusState {
        self.state
    }

    pub async fn get_rebuild_state(&self) -> Result<RebuildStateReply, Error> {
        // TODO: add real implementation
        Ok(RebuildStateReply {
            state: "Not implemented".to_string(),
        })
    }

    pub async fn get_rebuild_progress(
        &self,
    ) -> Result<RebuildProgressReply, Error> {
        // TODO: add real implementation
        Ok(RebuildProgressReply {
            progress: "Not implemented".to_string(),
        })
    }
}

/// If we fail to create one of the children we will fail the whole operation
/// destroy any created children and return the error. Once created, and we
/// bring the nexus online, there still might be a configuration mismatch that
/// would prevent the nexus to come online. We can only determine this
/// (currently) when online, so we check the errors twice for now.
pub async fn nexus_create(
    name: &str,
    size: u64,
    uuid: Option<&str>,
    children: &[String],
) -> Result<(), Error> {
    // global variable defined in the nexus module
    let nexus_list = instances();
    if nexus_list.iter().any(|n| n.name == name) {
        // instead of error we return Ok without making sure that also the
        // children are the same, which seems wrong
        return Ok(());
    }

    let mut ni = Nexus::new(name, size, uuid, None);

    for child in children {
        if let Err(err) = ni.register_child(child).await {
            ni.destroy_children().await;
            return Err(err).context(CreateChild {
                name: ni.name.clone(),
            });
        }
    }

    match ni.open().await {
        // we still have code that waits for children to come online
        // this however only works for config files so we need to clean up
        // if we get the below error
        Err(Error::NexusIncomplete {
            ..
        }) => {
            info!("deleting nexus due to missing children");
            for child in children {
                if let Err(e) = bdev_destroy(child).await {
                    error!("failed to destroy child during cleanup {}", e);
                }
            }

            return Err(Error::NexusCreate {
                name: String::from(name),
            });
        }

        Err(e) => {
            error!("{:?}", e);
            return Err(e);
        }

        Ok(_) => nexus_list.push(ni),
    }
    Ok(())
}

/// Lookup a nexus by its name (currently used only by test functions).
pub fn nexus_lookup(name: &str) -> Option<&mut Nexus> {
    if let Some(nexus) = instances().iter_mut().find(|n| n.name == name) {
        Some(nexus)
    } else {
        None
    }
}

impl Display for Nexus {
    fn fmt(&self, f: &mut Formatter) -> Result<(), std::fmt::Error> {
        let _ = writeln!(
            f,
            "{}: state: {:?} blk_cnt: {}, blk_size: {}",
            self.name,
            self.state,
            self.bdev.num_blocks(),
            self.bdev.block_len(),
        );

        self.children
            .iter()
            .map(|c| write!(f, "\t{}", c))
            .for_each(drop);
        Ok(())
    }
}<|MERGE_RESOLUTION|>--- conflicted
+++ resolved
@@ -123,10 +123,8 @@
     ChildNotFound { child: String, name: String },
     #[snafu(display("Child {} of nexus {} is not closed", child, name))]
     ChildNotClosed { child: String, name: String },
-<<<<<<< HEAD
     #[snafu(display("Failed to create nexus {}", name))]
     NexusCreate { name: String },
-=======
     #[snafu(display("Open Child of nexus {} not found", name))]
     OpenChildNotFound { name: String },
     #[snafu(display(
@@ -150,7 +148,6 @@
         name: String,
         reason: String,
     },
->>>>>>> dbb30759
 }
 
 impl RpcErrorCode for Error {
